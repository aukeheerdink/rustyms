--- conflicted
+++ resolved
@@ -176,50 +176,6 @@
             peptidoform_index,
             FragmentType::Diagnostic(position),
         );
-<<<<<<< HEAD
-        let mut result =
-            if matches!(self.base_sugar, BaseSugar::Hexose(_)) && self.substituents.is_empty() {
-                vec![
-                    base.with_neutral_loss(&NeutralLoss::Loss(molecular_formula!(H 2 O 1))),
-                    base.with_neutral_loss(&NeutralLoss::Loss(molecular_formula!(H 4 O 2))),
-                    base.with_neutral_loss(&NeutralLoss::Loss(molecular_formula!(C 1 H 6 O 3))),
-                    base.with_neutral_loss(&NeutralLoss::Loss(molecular_formula!(C 2 H 6 O 3))),
-                ]
-            } else if matches!(self.base_sugar, BaseSugar::Hexose(_))
-                && self.substituents == [GlycanSubstituent::NAcetyl]
-            {
-                vec![
-                    base.with_neutral_loss(&NeutralLoss::Loss(molecular_formula!(H 2 O 1))),
-                    base.with_neutral_loss(&NeutralLoss::Loss(molecular_formula!(H 4 O 2))),
-                    base.with_neutral_loss(&NeutralLoss::Loss(molecular_formula!(C 2 H 4 O 2))),
-                    base.with_neutral_loss(&NeutralLoss::Loss(molecular_formula!(C 1 H 6 O 3))),
-                    base.with_neutral_loss(&NeutralLoss::Loss(molecular_formula!(C 2 H 6 O 3))),
-                    base.with_neutral_loss(&NeutralLoss::Loss(molecular_formula!(C 4 H 8 O 4))),
-                ]
-            } else if matches!(self.base_sugar, BaseSugar::Nonose(_))
-                && (self.substituents
-                    == [
-                        GlycanSubstituent::Amino,
-                        GlycanSubstituent::Acetyl,
-                        GlycanSubstituent::Acid,
-                    ]
-                    || self.substituents
-                        == [
-                            GlycanSubstituent::Amino,
-                            GlycanSubstituent::Glycolyl,
-                            GlycanSubstituent::Acid,
-                        ])
-            {
-                // Neu5Ac and Neu5Gc
-                vec![base.with_neutral_loss(&NeutralLoss::Loss(molecular_formula!(H 2 O 1)))]
-            } else {
-                return Vec::new(); // Do not add this full glycan as diagnostic ion
-            };
-        if add_base {
-            result.push(base);
-        }
-        result
-=======
         model
             .specific_neutral_losses
             .iter()
@@ -228,7 +184,6 @@
             .map(|loss| base.with_neutral_loss(loss))
             .chain(std::iter::repeat_n(base.clone(), usize::from(add_base)))
             .collect()
->>>>>>> e0493df1
     }
 }
 
