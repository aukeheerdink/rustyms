use serde::{Deserialize, Serialize};

<<<<<<< HEAD
use crate::{build::glycan::MonoSaccharide, formula::MolecularFormula, DiagnosticIon, NeutralLoss};
=======
use crate::{
    formula::MolecularFormula, glycan::MonoSaccharide, DiagnosticIon, NeutralLoss,
    SimpleModification,
};
>>>>>>> b7c9aa01

use super::Modification;

#[derive(Debug, Default)]
pub struct OntologyModification {
    pub diff_formula: MolecularFormula,
    pub monosaccharides: Vec<(MonoSaccharide, i32)>,
    pub code_name: String,
    pub full_name: String,
    pub ontology: Ontology,
    pub id: usize,
    pub rules: Vec<(Vec<PlacementRule>, Vec<NeutralLoss>, Vec<DiagnosticIon>)>,
}

impl OntologyModification {
    /// Simplify the placement rules
    pub fn simplify_rules(&mut self) {
        let mut new = Vec::new();
        for rule in &self.rules {
            if new.is_empty() {
                new.push(rule.clone());
            } else {
                let mut found = false;
                for new_rule in &mut new {
                    // Check if there is a rule with the same neutral loss and diagnostic ions (these can be location specific)
                    if new_rule.1 == rule.1 && new_rule.2 == rule.2 {
                        found = true;
                        // Check if there are other rules in this set of neutral&diagnostic that also use AA placements
                        // If there are, and they are on the same position, merge the AA set
                        for position in &rule.0 {
                            let mut pos_found = false;
                            for new_position in &mut new_rule.0 {
                                if let (
                                    PlacementRule::AminoAcid(new_aa, new_pos),
                                    PlacementRule::AminoAcid(aa, pos),
                                ) = (new_position, position)
                                {
                                    if *new_pos == *pos {
                                        new_aa.extend(aa);
                                        new_aa.sort_unstable();
                                        pos_found = true;
                                        break;
                                    }
                                }
                            }
                            if !pos_found {
                                new_rule.0.push(position.clone());
                            }
                        }
                    }
                }
                if !found {
                    new.push(rule.clone());
                }
            }
        }
        self.rules = new;
    }

    pub fn into_mod(mut self) -> (usize, String, Modification) {
        self.simplify_rules();
        (
            self.id,
            self.code_name.to_ascii_lowercase(),
            Modification::Simple(SimpleModification::Predefined(
                self.diff_formula,
                self.rules,
                self.ontology,
                self.code_name,
                self.id,
            )),
        )
    }
}

include!("../shared/placement_rule.rs");
include!("../shared/aminoacid.rs");
include!("../shared/ontology.rs");

impl TryInto<Position> for u8 {
    type Error = String;
    fn try_into(self) -> Result<Position, Self::Error> {
        match self {
            b'1' => Ok(Position::Anywhere),
            b'2' => Ok(Position::Anywhere),
            b'3' => Ok(Position::AnyNTerm),
            b'4' => Ok(Position::AnyCTerm),
            b'5' => Ok(Position::ProteinNTerm),
            b'6' => Ok(Position::ProteinCTerm),
            n => Err(format!("Outside range: {n}")),
        }
    }
}

impl TryInto<Position> for &str {
    type Error = String;
    fn try_into(self) -> Result<Position, Self::Error> {
        match self {
            "" => Ok(Position::Anywhere),
            "Anywhere" => Ok(Position::Anywhere),
            "Any N-term" => Ok(Position::AnyNTerm),
            "Any C-term" => Ok(Position::AnyCTerm),
            "Protein N-term" => Ok(Position::ProteinNTerm),
            "Protein C-term" => Ok(Position::ProteinCTerm),
            n => Err(format!("Not valid position: {n}")),
        }
    }
}<|MERGE_RESOLUTION|>--- conflicted
+++ resolved
@@ -1,13 +1,9 @@
 use serde::{Deserialize, Serialize};
 
-<<<<<<< HEAD
-use crate::{build::glycan::MonoSaccharide, formula::MolecularFormula, DiagnosticIon, NeutralLoss};
-=======
 use crate::{
     formula::MolecularFormula, glycan::MonoSaccharide, DiagnosticIon, NeutralLoss,
     SimpleModification,
 };
->>>>>>> b7c9aa01
 
 use super::Modification;
 
